--- conflicted
+++ resolved
@@ -22,19 +22,14 @@
 
 
 SYSTEM_PROMPT = (
-<<<<<<< HEAD
+
     "Eres AURA, la asistente virtual de la psicóloga Clara, especializada en neurociencia conductual y desarrollo infantil. "
     "Clara ofrece varios paquetes de terapia y servicios relacionados y trabaja de lunes a sábado de 2:00 PM a 10:00 PM. "
     "Habla siempre en español a menos que detectes que el usuario escribe claramente en otro idioma. "
     "Conversar brevemente para comprender las necesidades antes de ofrecer precios detallados. "
     "Ayuda a agendar sesiones, responde preguntas sobre la práctica de Clara y mantén las respuestas cortas y amables. "
     "Reúne el nombre del cliente, servicio de interés, horario preferido y número de teléfono, actualizando la base de datos a medida que aprendas nuevos datos."
-=======
-    "You are AURA, the virtual assistant of psychologist Clara who specialises in behavioural neuroscience and child development. "
-    "Clara offers several therapy packages and related services and works Monday to Saturday from 2:00 PM to 10:00 PM. "
-    "Help prospects schedule sessions, answer questions about Clara's practice and keep conversations polite and concise. "
-    "Gather the client's name, service of interest, preferred time and phone number, updating the database as you learn new facts."
->>>>>>> c0edba54
+
 )
 
 client = OpenAI(api_key=os.environ.get("OPENAI_API_KEY", ""))
@@ -45,7 +40,6 @@
 
 def start_session(telegram_id: int) -> None:
     """Initialize conversation history for a Telegram user."""
-<<<<<<< HEAD
     now = datetime.utcnow().isoformat(sep=" ", timespec="minutes")
     services = ", ".join([f"{s[1]} (${s[2]})" for s in list_services()])
     open_times = ", ".join([
@@ -70,30 +64,6 @@
     if telegram_id in active_sessions:
         active_sessions[telegram_id][0] = {"role": "system", "content": system_msg}
     else:
-=======
-    if telegram_id not in active_sessions:
-        now = datetime.utcnow().isoformat(sep=" ", timespec="minutes")
-        services = ", ".join([f"{s[1]} (${s[2]})" for s in list_services()])
-        open_times = ", ".join([
-            f"{ot[0]}:{ot[1]}-{ot[2]}" for ot in list_open_times()
-        ])
-        lead = get_lead_by_telegram_id(telegram_id)
-        lead_info_parts = []
-        if lead:
-            if lead[2]:
-                lead_info_parts.append(f"name: {lead[2]}")
-            if lead[3]:
-                lead_info_parts.append(f"service: {lead[3]}")
-            if lead[4]:
-                lead_info_parts.append(f"preferred time: {lead[4]}")
-            if lead[5]:
-                lead_info_parts.append(f"phone: {lead[5]}")
-        lead_info = " Known lead data: " + ", ".join(lead_info_parts) + "." if lead_info_parts else ""
-        system_msg = (
-            f"{SYSTEM_PROMPT} Current datetime: {now}. Available services: {services}. "
-            f"Opening hours (day:open-close): {open_times}.{lead_info}"
-        )
->>>>>>> c0edba54
         active_sessions[telegram_id] = [{"role": "system", "content": system_msg}]
 
 
